images:
- name: terraformer
  sourceRepository: github.com/gardener/terraformer
  repository: europe-docker.pkg.dev/gardener-project/releases/gardener/terraformer-alicloud
<<<<<<< HEAD
  tag: "v2.26.0"
- name: machine-controller-manager
  sourceRepository: github.com/gardener/machine-controller-manager
  repository: europe-docker.pkg.dev/gardener-project/releases/gardener/machine-controller-manager
  tag: "v0.50.1"
  labels:
  - name: 'gardener.cloud/cve-categorisation'
    value:
      network_exposure: 'protected'
      authentication_enforced: false
      user_interaction: 'gardener-operator'
      confidentiality_requirement: 'high'
      integrity_requirement: 'high'
      availability_requirement: 'low'
=======
  tag: "v2.25.0"
>>>>>>> 167e5471
- name: machine-controller-manager-provider-alicloud
  sourceRepository: github.com/gardener/machine-controller-manager-provider-alicloud
  repository: europe-docker.pkg.dev/gardener-project/releases/gardener/machine-controller-manager-provider-alicloud
  tag: "v0.10.1"
  labels:
  - name: 'gardener.cloud/cve-categorisation'
    value:
      network_exposure: 'protected'
      authentication_enforced: false
      user_interaction: 'gardener-operator'
      confidentiality_requirement: 'high'
      integrity_requirement: 'high'
      availability_requirement: 'low'
- name: alicloud-controller-manager
  sourceRepository: https://github.com/kubernetes/cloud-provider-alibaba-cloud
  repository: registry-eu-central-1.ack.aliyuncs.com/acs/cloud-controller-manager-amd64
  tag: v2.7.0

- name: csi-attacher
  sourceRepository: https://github.com/kubernetes-csi/external-attacher
  repository: registry.k8s.io/sig-storage/csi-attacher
  tag: v4.0.0
  labels:
  - name: 'gardener.cloud/cve-categorisation'
    value:
      network_exposure: 'private'
      authentication_enforced: false
      user_interaction: 'gardener-operator'
      confidentiality_requirement: 'low'
      integrity_requirement: 'high'
      availability_requirement: 'low'
- name: csi-node-driver-registrar
  sourceRepository: https://github.com/kubernetes-csi/node-driver-registrar
  repository: registry.k8s.io/sig-storage/csi-node-driver-registrar
  tag: v2.6.2
  labels:
  - name: 'gardener.cloud/cve-categorisation'
    value:
      network_exposure: 'private'
      authentication_enforced: false
      user_interaction: 'end-user'
      confidentiality_requirement: 'low'
      integrity_requirement: 'high'
      availability_requirement: 'low'
- name: csi-provisioner
  sourceRepository: github.com/kubernetes-csi/external-provisioner
  repository: registry.k8s.io/sig-storage/csi-provisioner
  tag: "v3.3.0"
  labels:
  - name: 'gardener.cloud/cve-categorisation'
    value:
      network_exposure: 'private'
      authentication_enforced: false
      user_interaction: 'gardener-operator'
      confidentiality_requirement: 'low'
      integrity_requirement: 'high'
      availability_requirement: 'low'
- name: csi-snapshotter
  sourceRepository: github.com/kubernetes-csi/external-snapshotter
  repository: registry.k8s.io/sig-storage/csi-snapshotter
  tag: "v6.1.0"
  labels:
  - name: 'gardener.cloud/cve-categorisation'
    value:
      network_exposure: 'private'
      authentication_enforced: false
      user_interaction: 'gardener-operator'
      confidentiality_requirement: 'low'
      integrity_requirement: 'high'
      availability_requirement: 'low'
- name: csi-snapshot-validation-webhook
  sourceRepository: github.com/kubernetes-csi/external-snapshotter
  repository: registry.k8s.io/sig-storage/snapshot-validation-webhook
  tag: "v6.1.0"
  labels:
  - name: 'gardener.cloud/cve-categorisation'
    value:
      network_exposure: 'private'
      authentication_enforced: false
      user_interaction: 'gardener-operator'
      confidentiality_requirement: 'low'
      integrity_requirement: 'high'
      availability_requirement: 'low'
- name: csi-snapshot-controller
  sourceRepository: github.com/kubernetes-csi/external-snapshotter
  repository: registry.k8s.io/sig-storage/snapshot-controller
  tag: "v6.1.0"
  labels:
  - name: 'gardener.cloud/cve-categorisation'
    value:
      network_exposure: 'private'
      authentication_enforced: false
      user_interaction: 'gardener-operator'
      confidentiality_requirement: 'low'
      integrity_requirement: 'high'
      availability_requirement: 'low'
- name: csi-resizer
  sourceRepository: https://github.com/kubernetes-csi/external-resizer
  repository: registry.k8s.io/sig-storage/csi-resizer
  tag: v1.6.0
  labels:
  - name: 'gardener.cloud/cve-categorisation'
    value:
      network_exposure: 'private'
      authentication_enforced: false
      user_interaction: 'gardener-operator'
      confidentiality_requirement: 'low'
      integrity_requirement: 'high'
      availability_requirement: 'low'
- name: csi-plugin-alicloud
  sourceRepository: https://github.com/kubernetes-sigs/alibaba-cloud-csi-driver
  repository: registry.eu-central-1.aliyuncs.com/acs/csi-plugin
  tag: v1.26.1-70dbbcd-aliyun
- name: csi-liveness-probe
  sourceRepository: github.com/kubernetes-csi/livenessprobe
  repository: registry.k8s.io/sig-storage/livenessprobe
  tag: v2.8.0
  labels:
  - name: 'gardener.cloud/cve-categorisation'
    value:
      network_exposure: 'private'
      authentication_enforced: false
      user_interaction: 'end-user'
      confidentiality_requirement: 'low'
      integrity_requirement: 'high'
      availability_requirement: 'low'<|MERGE_RESOLUTION|>--- conflicted
+++ resolved
@@ -2,24 +2,7 @@
 - name: terraformer
   sourceRepository: github.com/gardener/terraformer
   repository: europe-docker.pkg.dev/gardener-project/releases/gardener/terraformer-alicloud
-<<<<<<< HEAD
   tag: "v2.26.0"
-- name: machine-controller-manager
-  sourceRepository: github.com/gardener/machine-controller-manager
-  repository: europe-docker.pkg.dev/gardener-project/releases/gardener/machine-controller-manager
-  tag: "v0.50.1"
-  labels:
-  - name: 'gardener.cloud/cve-categorisation'
-    value:
-      network_exposure: 'protected'
-      authentication_enforced: false
-      user_interaction: 'gardener-operator'
-      confidentiality_requirement: 'high'
-      integrity_requirement: 'high'
-      availability_requirement: 'low'
-=======
-  tag: "v2.25.0"
->>>>>>> 167e5471
 - name: machine-controller-manager-provider-alicloud
   sourceRepository: github.com/gardener/machine-controller-manager-provider-alicloud
   repository: europe-docker.pkg.dev/gardener-project/releases/gardener/machine-controller-manager-provider-alicloud
